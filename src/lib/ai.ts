--- conflicted
+++ resolved
@@ -169,80 +169,38 @@
       writer: false
     }
 
-    // Try to detect APIs in both window and globalThis contexts
-    const context = typeof window !== 'undefined' ? window : globalThis
-
-    // Check Language Model API (try multiple contexts)
-    if (typeof (context as any).LanguageModel === 'function') {
-      try {
-        const status = await (context as any).LanguageModel.availability()
-        capabilities.languageModel = status === 'readily' || status === 'downloadable'
-        console.log('LanguageModel detected:', status)
-      } catch (e) {
-        console.log('Language Model API not available:', e)
-      }
-    } else if (typeof (globalThis as any).LanguageModel !== 'undefined') {
+    // Return default capabilities if window is not available (e.g., in service worker)
+    if (typeof window === 'undefined') {
+      return capabilities
+    }
+
+    // Check Language Model API (global LanguageModel function)
+    if (typeof (globalThis as any).LanguageModel === 'function') {
       try {
         const status = await (globalThis as any).LanguageModel.availability()
         capabilities.languageModel = status === 'readily' || status === 'downloadable'
-        console.log('LanguageModel detected (global):', status)
       } catch (e) {
-        console.log('Global LanguageModel API not available:', e)
-      }
-    }
-
-    // Check Summarizer API
-    if (typeof (context as any).Summarizer === 'function') {
-      try {
-        const status = await (context as any).Summarizer.availability()
-        capabilities.summarizer = status === 'readily' || status === 'downloadable'
-        console.log('Summarizer detected:', status)
-      } catch (e) {
-        console.log('Summarizer API not available:', e)
-      }
-    } else if (typeof (globalThis as any).Summarizer !== 'undefined') {
+        console.log('Language Model API not available:', e)
+      }
+    }
+
+    // Check Summarizer API (global Summarizer function)
+    if (typeof (globalThis as any).Summarizer === 'function') {
       try {
         const status = await (globalThis as any).Summarizer.availability()
         capabilities.summarizer = status === 'readily' || status === 'downloadable'
-        console.log('Summarizer detected (global):', status)
       } catch (e) {
-        console.log('Global Summarizer API not available:', e)
-      }
-    }
-
-<<<<<<< HEAD
-    // Check Translator API
-    if ('translation' in window) {
-      try {
-        capabilities.translator = await (window as any).translation.canTranslate({
-          sourceLanguage: 'en',
-          targetLanguage: 'ja'
-        }) === 'readily'
-      } catch (e) {
-        console.log('Translator API not available:', e)
-      }
-    }
-
-    // Check Writer API
-    if (typeof (context as any).Writer === 'function') {
-=======
+        console.log('Summarizer API not available:', e)
+      }
+    }
+
     // Check Writer API (global Writer function)
     if (typeof (globalThis as any).Writer === 'function') {
->>>>>>> 57d5caa5
-      try {
-        const status = await (context as any).Writer.availability()
-        capabilities.writer = status === 'readily' || status === 'downloadable'
-        console.log('Writer detected:', status)
-      } catch (e) {
-        console.log('Writer API not available:', e)
-      }
-    } else if (typeof (globalThis as any).Writer !== 'undefined') {
       try {
         const status = await (globalThis as any).Writer.availability()
         capabilities.writer = status === 'readily' || status === 'downloadable'
-        console.log('Writer detected (global):', status)
       } catch (e) {
-        console.log('Global Writer API not available:', e)
+        console.log('Writer API not available:', e)
       }
     }
 
@@ -266,11 +224,8 @@
     const capabilities = await checkAICapabilities()
     
     if (capabilities.languageModel) {
-      // Use LanguageModel for text simplification
-      const context = typeof window !== 'undefined' ? window : globalThis
-      const LanguageModelAPI = (context as any).LanguageModel || (globalThis as any).LanguageModel
-      
-      session = await LanguageModelAPI.create({
+      // Use global LanguageModel for text simplification
+      session = await (globalThis as any).LanguageModel.create({
         systemPrompt: buildSimplificationPrompt(settings.level),
         temperature: 0.7,
         topK: 3,
@@ -282,9 +237,8 @@
       let summary = ''
       if (capabilities.summarizer) {
         try {
-          // Use Summarizer for summary
-          const SummarizerAPI = (context as any).Summarizer || (globalThis as any).Summarizer
-          summarizer = await SummarizerAPI.create({
+          // Use global Summarizer for summary
+          summarizer = await (globalThis as any).Summarizer.create({
             outputLanguage: 'en'
           })
           summary = await summarizer.summarize(simplified)
@@ -326,11 +280,8 @@
     const capabilities = await checkAICapabilities()
     
     if (capabilities.writer) {
-      // Use Writer API for quiz generation
-      const context = typeof window !== 'undefined' ? window : globalThis
-      const WriterAPI = (context as any).Writer || (globalThis as any).Writer
-      
-      const session = await WriterAPI.create({
+      // Use global Writer API for quiz generation
+      const session = await (globalThis as any).Writer.create({
         outputLanguage: 'en'
       })
 
