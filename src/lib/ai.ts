import type { 
  CEFRLevel, 
  UserSettings, 
  SimplificationResponse,
  CaptionLine,
  SimplifiedCaptionLine,
  QuizQuestion,
  QuizResponse,
  AICapabilities
} from '../types'

// Word replacement dictionary for different CEFR levels
const WORD_REPLACEMENTS: Record<CEFRLevel, Record<string, string>> = {
  A1: {
    'difficult': 'hard',
    'enormous': 'very big',
    'purchase': 'buy',
    'automobile': 'car',
    'residence': 'home',
    'utilize': 'use',
    'commence': 'start',
    'terminate': 'end',
    'magnificent': 'great',
    'demonstrate': 'show'
  },
  A2: {
    'enormous': 'huge',
    'purchase': 'buy',
    'automobile': 'car',
    'residence': 'house',
    'utilize': 'use',
    'commence': 'begin',
    'terminate': 'finish',
    'demonstrate': 'show',
    'approximately': 'about',
    'investigate': 'look into'
  },
  B1: {
    'enormous': 'huge',
    'automobile': 'vehicle',
    'residence': 'house',
    'utilize': 'use',
    'commence': 'begin',
    'demonstrate': 'show',
    'approximately': 'about',
    'investigate': 'examine',
    'substantial': 'large',
    'comprehensive': 'complete'
  },
  B2: {
    'utilize': 'use',
    'commence': 'begin',
    'demonstrate': 'show',
    'investigate': 'examine',
    'substantial': 'significant',
    'comprehensive': 'thorough',
    'elaborate': 'detailed',
    'diminish': 'reduce',
    'constitute': 'make up',
    'accumulate': 'collect'
  },
  C1: {
    'demonstrate': 'show',
    'substantial': 'significant',
    'elaborate': 'detailed',
    'constitute': 'form',
    'accumulate': 'gather',
    'scrutinize': 'examine closely',
    'contemplate': 'consider',
    'perpetuate': 'continue',
    'circumvent': 'avoid',
    'corroborate': 'confirm'
  }
}

// Maximum sentence length by CEFR level
const MAX_SENTENCE_LENGTH: Record<CEFRLevel, number> = {
  A1: 10,
  A2: 15,
  B1: 20,
  B2: 25,
  C1: 30
}

export function simplifyText(text: string, settings: UserSettings): SimplificationResponse {
  // Skip if text is too short or contains only symbols/music notation
  if (text.length < 8 || /^[\[\](){}.,!?;:\s\-_]*$/.test(text) || /\[Music\]/i.test(text)) {
    return {
      simplified: text,
      summary: '',
      originalText: text
    }
  }

  try {
    // Clean and normalize text
    let simplified = text.trim()
    
    // Apply word replacements based on CEFR level
    const replacements = WORD_REPLACEMENTS[settings.level] || {}
    Object.entries(replacements).forEach(([complex, simple]) => {
      const regex = new RegExp(`\\b${complex}\\b`, 'gi')
      simplified = simplified.replace(regex, simple)
    })

    // Split into sentences and simplify structure
    const sentences = simplified.split(/[.!?]+/).filter(s => s.trim().length > 0)
    const maxLength = MAX_SENTENCE_LENGTH[settings.level]
    
    const simplifiedSentences = sentences.map(sentence => {
      const words = sentence.trim().split(/\s+/)
      if (words.length <= maxLength) {
        return sentence.trim()
      }
      
      // Break long sentences into shorter ones
      const chunks: string[] = []
      for (let i = 0; i < words.length; i += maxLength) {
        chunks.push(words.slice(i, i + maxLength).join(' '))
      }
      return chunks.join('. ')
    })

    simplified = simplifiedSentences.join('. ').replace(/\.\s*\./g, '.').trim()
    
    // Add period if not present
    if (simplified && !simplified.match(/[.!?]$/)) {
      simplified += '.'
    }

    // Generate summary (first 60 characters)
    const summary = simplified.length > 60 
      ? simplified.substring(0, 57) + '...'
      : simplified

    return {
      simplified,
      summary,
      originalText: text
    }
  } catch (error) {
    console.error('Simplification error:', error)
    return {
      simplified: text,
      summary: 'Error occurred during simplification',
      originalText: text
    }
  }
}

export function simplifyCaptions(lines: CaptionLine[], settings: UserSettings): SimplifiedCaptionLine[] {
  return lines.map(line => {
    const result = simplifyText(line.text, settings)
    return {
      tStart: line.tStart,
      tEnd: line.tEnd,
      original: line.text,
      simplified: result.simplified
    }
  }).filter(line => line.original.trim().length > 0)
}

// AI Capability Detection
export async function checkAICapabilities(): Promise<AICapabilities> {
  try {
    const capabilities: AICapabilities = {
      languageModel: false,
      summarizer: false,
      writer: false
    }

    // Return default capabilities if window is not available (e.g., in service worker)
    if (typeof window === 'undefined') {
      return capabilities
    }

    // Check Language Model API (global LanguageModel function)
    if (typeof (globalThis as any).LanguageModel === 'function') {
      try {
        const status = await (globalThis as any).LanguageModel.availability()
        capabilities.languageModel = status === 'readily' || status === 'downloadable'
      } catch (e) {
        console.log('Language Model API not available:', e)
      }
    }

    // Check Summarizer API (global Summarizer function)
    if (typeof (globalThis as any).Summarizer === 'function') {
      try {
        const status = await (globalThis as any).Summarizer.availability()
        capabilities.summarizer = status === 'readily' || status === 'downloadable'
      } catch (e) {
        console.log('Summarizer API not available:', e)
      }
    }

<<<<<<< HEAD
    // Check Writer API
    if ('ai' in window && 'writer' in (window as any).ai) {
=======
    // Check Translator API
    if ('translation' in window) {
      try {
        capabilities.translator = await (window as any).translation.canTranslate({
          sourceLanguage: 'en',
          targetLanguage: 'ja'
        }) === 'readily'
      } catch (e) {
        console.log('Translator API not available:', e)
      }
    }

    // Check Writer API (global Writer function)
    if (typeof (globalThis as any).Writer === 'function') {
>>>>>>> d1bfe600
      try {
        const status = await (globalThis as any).Writer.availability()
        capabilities.writer = status === 'readily' || status === 'downloadable'
      } catch (e) {
        console.log('Writer API not available:', e)
      }
    }

    return capabilities
  } catch (error) {
    console.error('Error checking AI capabilities:', error)
    return {
      languageModel: false,
      summarizer: false,
      writer: false
    }
  }
}

// Chrome Built-in AI Implementation
export async function simplifyTextAI(text: string, settings: UserSettings): Promise<SimplificationResponse> {
  let session: any = null
  let summarizer: any = null
  
  try {
    const capabilities = await checkAICapabilities()
    
    if (capabilities.languageModel) {
      // Use global LanguageModel for text simplification
      session = await (globalThis as any).LanguageModel.create({
        systemPrompt: buildSimplificationPrompt(settings.level),
        temperature: 0.7,
        topK: 3,
        outputLanguage: 'en'
      })

      const simplified = await session.prompt(`Simplify this text to ${settings.level} CEFR level: "${text}"`)

      let summary = ''
      if (capabilities.summarizer) {
        try {
          // Use global Summarizer for summary
          summarizer = await (globalThis as any).Summarizer.create({
            outputLanguage: 'en'
          })
          summary = await summarizer.summarize(simplified)
        } catch (summaryError) {
          console.warn('Summarizer failed, using fallback:', summaryError)
          summary = simplified.length > 60 ? simplified.substring(0, 57) + '...' : simplified
        }
      }

<<<<<<< HEAD
=======
      let translation = ''
      if (capabilities.translator && settings.outputLanguage === 'ja') {
        try {
          // Use global Translation API for Japanese translation
          translator = await (globalThis as any).translation.createTranslator({
            sourceLanguage: 'en',
            targetLanguage: 'ja'
          })
          translation = await translator.translate(simplified)
        } catch (translationError) {
          console.warn('Translation failed:', translationError)
          translation = `[翻訳] ${simplified}`
        }
      }

>>>>>>> d1bfe600
      return {
        simplified: simplified.trim(),
        summary: summary || (simplified.length > 60 ? simplified.substring(0, 57) + '...' : simplified),
        originalText: text
      }
    } else {
      // Fallback to local simplification
      return simplifyText(text, settings)
    }
  } catch (error) {
    console.error('AI simplification error:', error)
    // Fallback to local simplification
    return {
      ...simplifyText(text, settings),
      summary: `Error: ${error instanceof Error ? error.message : 'AI processing failed'}`
    }
  } finally {
    // Cleanup resources
    try {
      if (session) session.destroy()
      if (summarizer) summarizer.destroy()
    } catch (cleanupError) {
      console.warn('Resource cleanup error:', cleanupError)
    }
  }
}

export async function generateQuizAI(text: string, settings: UserSettings): Promise<QuizResponse> {
  try {
    const capabilities = await checkAICapabilities()
    
    if (capabilities.writer) {
      // Use global Writer API for quiz generation
      const session = await (globalThis as any).Writer.create({
        outputLanguage: 'en'
      })

      const prompt = buildQuizPrompt(text, settings.level)
      const quizText = await session.write(prompt)
      session.destroy()

      // Parse the generated quiz text into structured questions
      const questions = parseQuizText(quizText, settings.level)
      
      return {
        questions,
        originalText: text
      }
    } else {
      // Fallback to local quiz generation
      return generateQuizLocal(text, settings)
    }
  } catch (error) {
    console.error('AI quiz generation error:', error)
    // Fallback to local quiz generation
    return generateQuizLocal(text, settings)
  }
}

export async function simplifyCaptionsAI(lines: CaptionLine[], settings: UserSettings): Promise<SimplifiedCaptionLine[]> {
  try {
    const capabilities = await checkAICapabilities()
    
    if (capabilities.languageModel) {
      const session = await (window as any).ai.languageModel.create({
        systemPrompt: buildSimplificationPrompt(settings.level),
        temperature: 0.7,
        topK: 3
      })

      const simplifiedLines = await Promise.all(
        lines.map(async (line) => {
          if (line.text.trim().length < 8 || /\[Music\]/i.test(line.text)) {
            return {
              tStart: line.tStart,
              tEnd: line.tEnd,
              original: line.text,
              simplified: line.text
            }
          }

          try {
            const simplified = await session.prompt(`Simplify: "${line.text}"`)
            return {
              tStart: line.tStart,
              tEnd: line.tEnd,
              original: line.text,
              simplified: simplified.trim()
            }
          } catch (error) {
            return {
              tStart: line.tStart,
              tEnd: line.tEnd,
              original: line.text,
              simplified: line.text
            }
          }
        })
      )

      session.destroy()
      return simplifiedLines
    } else {
      // Fallback to local simplification
      return simplifyCaptions(lines, settings)
    }
  } catch (error) {
    console.error('AI caption simplification error:', error)
    return simplifyCaptions(lines, settings)
  }
}

// Helper functions for AI prompts
function buildSimplificationPrompt(level: CEFRLevel): string {
  const levelDescriptions = {
    A1: 'very simple words, short sentences, present tense',
    A2: 'basic vocabulary, simple grammar, common topics',
    B1: 'everyday vocabulary, clear structure, past/future tenses',
    B2: 'abstract concepts, complex sentences, varied vocabulary',
    C1: 'sophisticated language, nuanced meaning, idioms'
  }

  return `You are a language learning assistant. Simplify text to ${level} CEFR level using ${levelDescriptions[level]}. Keep the original meaning but make it appropriate for ${level} learners. Use shorter sentences and simpler words.`
}

function buildQuizPrompt(text: string, level: CEFRLevel): string {
  return `Generate 2-3 multiple choice questions about this ${level} level text to test comprehension. Format each question with:
Question: [question text]
A) [option A]
B) [option B] 
C) [option C]
D) [option D]
Answer: [A/B/C/D]

Text: "${text}"`
}

function parseQuizText(quizText: string, level: CEFRLevel): QuizQuestion[] {
  const questions: QuizQuestion[] = []
  const questionBlocks = quizText.split(/Question:|^\d+\./).filter(block => block.trim().length > 0)
  
  questionBlocks.forEach((block, index) => {
    const lines = block.trim().split('\n').filter(line => line.trim().length > 0)
    if (lines.length < 6) return // Need at least question + 4 options + answer
    
    const questionText = lines[0].trim()
    const options = lines.slice(1, 5).map(line => line.replace(/^[A-D]\)\s*/, '').trim())
    const answerLine = lines.find(line => line.toLowerCase().includes('answer:'))
    
    if (questionText && options.length === 4 && answerLine) {
      const answerMatch = answerLine.match(/answer:\s*([A-D])/i)
      const correctAnswer = answerMatch ? answerMatch[1].toUpperCase().charCodeAt(0) - 65 : 0
      
      questions.push({
        id: `q${index + 1}`,
        question: questionText,
        options,
        correctAnswer,
        explanation: `This tests understanding of ${level} level content.`
      })
    }
  })
  
  return questions.slice(0, 3) // Limit to 3 questions
}

function generateQuizLocal(text: string, settings: UserSettings): QuizResponse {
  // Simple fallback quiz generator
  const questions: QuizQuestion[] = [
    {
      id: 'q1',
      question: `What is the main topic of this ${settings.level} level text?`,
      options: [
        'The text content',
        'Language learning',
        'Something else',
        'Not sure'
      ],
      correctAnswer: 0,
      explanation: 'This question tests basic comprehension.'
    }
  ]
  
  return { questions, originalText: text }
}<|MERGE_RESOLUTION|>--- conflicted
+++ resolved
@@ -194,25 +194,8 @@
       }
     }
 
-<<<<<<< HEAD
-    // Check Writer API
-    if ('ai' in window && 'writer' in (window as any).ai) {
-=======
-    // Check Translator API
-    if ('translation' in window) {
-      try {
-        capabilities.translator = await (window as any).translation.canTranslate({
-          sourceLanguage: 'en',
-          targetLanguage: 'ja'
-        }) === 'readily'
-      } catch (e) {
-        console.log('Translator API not available:', e)
-      }
-    }
-
     // Check Writer API (global Writer function)
     if (typeof (globalThis as any).Writer === 'function') {
->>>>>>> d1bfe600
       try {
         const status = await (globalThis as any).Writer.availability()
         capabilities.writer = status === 'readily' || status === 'downloadable'
@@ -265,24 +248,6 @@
         }
       }
 
-<<<<<<< HEAD
-=======
-      let translation = ''
-      if (capabilities.translator && settings.outputLanguage === 'ja') {
-        try {
-          // Use global Translation API for Japanese translation
-          translator = await (globalThis as any).translation.createTranslator({
-            sourceLanguage: 'en',
-            targetLanguage: 'ja'
-          })
-          translation = await translator.translate(simplified)
-        } catch (translationError) {
-          console.warn('Translation failed:', translationError)
-          translation = `[翻訳] ${simplified}`
-        }
-      }
-
->>>>>>> d1bfe600
       return {
         simplified: simplified.trim(),
         summary: summary || (simplified.length > 60 ? simplified.substring(0, 57) + '...' : simplified),
