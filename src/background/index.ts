--- conflicted
+++ resolved
@@ -2,11 +2,7 @@
   simplifyTextAI, 
   simplifyCaptionsAI, 
   generateQuizAI, 
-<<<<<<< HEAD
-  translateTextAI
-=======
   checkAICapabilities
->>>>>>> 57d5caa5
 } from '../lib/ai'
 import { getSettings, incrementSimplification, incrementQuiz } from '../lib/storage'
 import { 
@@ -235,20 +231,11 @@
 
 async function handleAICapabilityCheck(): Promise<MessageResponse> {
   try {
-    // Service workers can't access Chrome AI APIs directly
-    // Return default capabilities and let content scripts detect actual availability
-    console.log('AI capability check requested from background script')
-    
-    const defaultCapabilities = {
-      languageModel: false,
-      summarizer: false,
-      translator: false,
-      writer: false
-    }
-    
-    return {
-      success: true,
-      data: { capabilities: defaultCapabilities }
+    const capabilities = await checkAICapabilities()
+    
+    return {
+      success: true,
+      data: { capabilities }
     }
   } catch (error) {
     console.error('AI capability check error:', error)
